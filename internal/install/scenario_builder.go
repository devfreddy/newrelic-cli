--- conflicted
+++ resolved
@@ -217,14 +217,8 @@
 	f := recipes.NewMockRecipeFetcher()
 	f.FetchRecipeVals = []types.Recipe{
 		{
-<<<<<<< HEAD
 			Name: "Infrastructure Agent Installer",
 			PreInstall: types.OpenInstallationPreInstallConfiguration{
-=======
-			Name:        "infrastructure-agent-installer",
-			DisplayName: "Infrastructure Agent",
-			PreInstall: types.RecipePreInstall{
->>>>>>> d3d2cf24
 				Info: `
 This is the Infrastructure Agent Installer preinstall message.
 It is made up of a multi line string.
